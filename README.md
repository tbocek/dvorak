--- conflicted
+++ resolved
@@ -31,9 +31,8 @@
 
 That way, dvorak will be called whenever an input device is attached.
 
-<<<<<<< HEAD
 From here, ensure that your first keyboard layout is set to Qwerty and your second layout is Dvorak.
-=======
+
 ## Not a matching device: [xyz]
 
 If you see the above message in syslog or journalctl, it means that your keyboard device name does not have the string "keyb" (case insensitive) in it. For example, ```Not a matching device: [Logitech K360]```. In order to make it work with your device, in dvorak@.service, you can call be the executable with
@@ -41,7 +40,6 @@
 ```
 ExecStart=/usr/bin/dvorak /dev/input/%i keyb k360
 ```
->>>>>>> 33a1f61f
 
 ## Related Links
 I used the following sites for inspiration:
